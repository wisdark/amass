# [![OWASP Logo](https://github.com/OWASP/Amass/blob/master/images/owasp_logo.png) OWASP Amass](https://www.owasp.org/index.php/OWASP_Amass_Project)

[![GitHub Issues](https://img.shields.io/github/issues/OWASP/Amass.svg)](https://github.com/OWASP/Amass/issues) 
[![CircleCI Status](https://circleci.com/gh/OWASP/Amass/tree/master.svg?style=shield)](https://circleci.com/gh/OWASP/Amass/tree/master)
[![GitHub tag](https://img.shields.io/github/tag/OWASP/Amass.svg)](https://github.com/OWASP/Amass/tags) 
[![Go Version](https://img.shields.io/badge/go-1.10-blue.svg)](https://golang.org/dl/) 
[![License](https://img.shields.io/badge/license-Apache%202.0-blue.svg)](https://www.apache.org/licenses/LICENSE-2.0) 
[![Contribute Yes](https://img.shields.io/badge/contribute-yes-brightgreen.svg)](https://github.com/OWASP/Amass/blob/master/CONTRIBUTING.md) 
[![Chat on Discord](https://img.shields.io/discord/433729817918308352.svg?logo=discord)](https://discord.gg/rtN8GMd) 


<<<<<<< HEAD
## The Official Amass Repository Has Moved
=======
----


<p align="center">
  <img alt="DNS Enumeration" src="https://github.com/OWASP/Amass/blob/master/images/amass.gif" width="656" height="702" />
</p>


----

The OWASP Amass tool suite obtains subdomain names by scraping data sources, recursive brute forcing, crawling web archives, permuting/altering names and reverse DNS sweeping. Additionally, Amass uses the IP addresses obtained during resolution to discover associated netblocks and ASNs. All the information is then used to build maps of the target networks.
>>>>>>> 4ce56990

Amass is now an OWASP project and the [OWASP GitHub organization repository](https://github.com/OWASP/Amass) is where all further development and releases will take place.


<<<<<<< HEAD
=======
## How to Install


#### Prebuilt

[![Packaging status](https://repology.org/badge/vertical-allrepos/amass.svg)](https://repology.org/metapackage/amass/versions) 

A [precompiled version is available](https://github.com/OWASP/Amass/releases) for each release.

If you are on a distribution such as **Kali Linux**, and have never used snap previously, follow these steps to access snap packages:
```
$ sudo apt install snapd

$ sudo systemctl start snapd
```

Add the snap binaries to your PATH using a method similar to the following:
```
$ export PATH=$PATH:/snap/bin
```

If your operating environment supports [Snap](https://docs.snapcraft.io/core/install), you can [click here to install](https://snapcraft.io/amass), or perform the following from the command-line:
```
$ sudo snap install amass
```


Periodically, execute the following command to update all your snap packages:
```
$ sudo snap refresh
```

#### Using Docker

1. Build the [Docker](https://docs.docker.com/) image:
```
sudo docker build -t amass https://github.com/OWASP/Amass.git
```

2. Run the Docker image:
```
sudo docker run amass --passive -d example.com
```

#### From Source

If you would prefer to build your own binary from the latest version of the source code, make sure you have a correctly configured **Go >= 1.10** environment. More information about how to achieve this can be found [on the golang website.](https://golang.org/doc/install) Then, take the following steps:

1. Download [amass](https://github.com/OWASP/Amass/releases):
```
$ go get -u github.com/OWASP/Amass/...
```

2. If you wish to rebuild the binaries from the source code:
```
$ cd $GOPATH/src/github.com/OWASP/Amass

$ go install ./...
```

At this point, the binaries should be in *$GOPATH/bin*.

3. Several wordlists can be found in the following directory:
```
$ ls $GOPATH/src/github.com/OWASP/Amass/wordlists/
```

## Documentation

Go to the [User's Guide](https://github.com/OWASP/Amass/blob/master/doc/user_guide.md) for additional information.

>>>>>>> 4ce56990

## Community

[![Chat on Discord](https://img.shields.io/discord/433729817918308352.svg?logo=discord)](https://discord.gg/rtN8GMd) 


### Project Lead

Jeff Foley [![Follow on Twitter](https://img.shields.io/twitter/follow/jeff_foley.svg?logo=twitter)](https://twitter.com/jeff_foley) 

 - OWASP: [Caffix](https://www.owasp.org/index.php/User:Caffix)
 - GitHub: [@caffix](https://github.com/caffix)

### Contributors

This project improves thanks to all the people who contribute:

[![Follow on Twitter](https://img.shields.io/twitter/follow/emtunc.svg?logo=twitter)](https://twitter.com/emtunc) 
[![Follow on Twitter](https://img.shields.io/twitter/follow/ylcodes.svg?logo=twitter)](https://twitter.com/ylcodes) 
[![Follow on Twitter](https://img.shields.io/twitter/follow/fork_while_fork.svg?logo=twitter)](https://twitter.com/fork_while_fork) 
[![Follow on Twitter](https://img.shields.io/twitter/follow/rbadguy1.svg?logo=twitter)](https://twitter.com/rbadguy1) 
[![Follow on Twitter](https://img.shields.io/twitter/follow/adam_zinger.svg?logo=twitter)](https://twitter.com/adam_zinger) 


## Mentions

 - [Black Hat Training, Making the Cloud Rain Shells!: Discovery and Recon](https://www.blackhat.com/eu-18/training/schedule/index.html#aws--azure-exploitation-making-the-cloud-rain-shells-11060)
 - [Subdomains Enumeration Cheat Sheet](https://pentester.land/cheatsheets/2018/11/14/subdomains-enumeration-cheatsheet.html)
 - [Getting started in Bug Bounty](https://medium.com/@ehsahil/getting-started-in-bug-bounty-7052da28445a)
 - [Source code disclosure via exposed .git folder](https://pentester.land/tutorials/2018/10/25/source-code-disclosure-via-exposed-git-folder.html)
 - [Amass, the best application to search for subdomains](https://www.h1rd.com/hacking/amass-para-buscar-subdominios)
 - [Subdomain Takeover: Finding Candidates](https://0xpatrik.com/subdomain-takeover-candidates/)
 - [Paul's Security Weekly #564: Technical Segment - Bug Bounty Hunting](https://wiki.securityweekly.com/Episode564)
 - [The Bug Hunters Methodology v3(ish)](https://www.youtube.com/watch?v=Qw1nNPiH_Go)
 - [Doing Recon the Correct Way](https://enciphers.com/doing-recon-the-correct-way/)
 - [Discovering subdomains](https://www.sjoerdlangkemper.nl/2018/06/20/discovering-subdomains/)
 - [Best Hacking Tools List for Hackers & Security Professionals 2018](http://kalilinuxtutorials.com/best-hacking-tools-list/amp/)
 - [Amass - Subdomain Enumeration Tool](https://hydrasky.com/network-security/kali-tools/amass-subdomain-enumeration-tool/)
 - [Subdomain enumeration](http://10degres.net/subdomain-enumeration/)
 - [Asset Discovery: Doing Reconnaissance the Hard Way](https://0xpatrik.com/asset-discovery/)
 - [Project Sonar: An Underrated Source of Internet-wide Data](https://0xpatrik.com/project-sonar-guide/)
 - [Go is for everyone](https://changelog.com/gotime/71)
 - [Top Five Ways the Red Team breached the External Perimeter](https://medium.com/@adam.toscher/top-five-ways-the-red-team-breached-the-external-perimeter-262f99dc9d17)


 ## Stargazers over Time

 [![Stargazers over Time](https://starcharts.herokuapp.com/OWASP/Amass.svg)](https://starcharts.herokuapp.com/OWASP/Amass)<|MERGE_RESOLUTION|>--- conflicted
+++ resolved
@@ -9,9 +9,6 @@
 [![Chat on Discord](https://img.shields.io/discord/433729817918308352.svg?logo=discord)](https://discord.gg/rtN8GMd) 
 
 
-<<<<<<< HEAD
-## The Official Amass Repository Has Moved
-=======
 ----
 
 
@@ -22,86 +19,16 @@
 
 ----
 
-The OWASP Amass tool suite obtains subdomain names by scraping data sources, recursive brute forcing, crawling web archives, permuting/altering names and reverse DNS sweeping. Additionally, Amass uses the IP addresses obtained during resolution to discover associated netblocks and ASNs. All the information is then used to build maps of the target networks.
->>>>>>> 4ce56990
+
+## The Official Amass Repository Has Moved
 
 Amass is now an OWASP project and the [OWASP GitHub organization repository](https://github.com/OWASP/Amass) is where all further development and releases will take place.
 
-
-<<<<<<< HEAD
-=======
-## How to Install
-
-
-#### Prebuilt
-
-[![Packaging status](https://repology.org/badge/vertical-allrepos/amass.svg)](https://repology.org/metapackage/amass/versions) 
-
-A [precompiled version is available](https://github.com/OWASP/Amass/releases) for each release.
-
-If you are on a distribution such as **Kali Linux**, and have never used snap previously, follow these steps to access snap packages:
-```
-$ sudo apt install snapd
-
-$ sudo systemctl start snapd
-```
-
-Add the snap binaries to your PATH using a method similar to the following:
-```
-$ export PATH=$PATH:/snap/bin
-```
-
-If your operating environment supports [Snap](https://docs.snapcraft.io/core/install), you can [click here to install](https://snapcraft.io/amass), or perform the following from the command-line:
-```
-$ sudo snap install amass
-```
-
-
-Periodically, execute the following command to update all your snap packages:
-```
-$ sudo snap refresh
-```
-
-#### Using Docker
-
-1. Build the [Docker](https://docs.docker.com/) image:
-```
-sudo docker build -t amass https://github.com/OWASP/Amass.git
-```
-
-2. Run the Docker image:
-```
-sudo docker run amass --passive -d example.com
-```
-
-#### From Source
-
-If you would prefer to build your own binary from the latest version of the source code, make sure you have a correctly configured **Go >= 1.10** environment. More information about how to achieve this can be found [on the golang website.](https://golang.org/doc/install) Then, take the following steps:
-
-1. Download [amass](https://github.com/OWASP/Amass/releases):
-```
-$ go get -u github.com/OWASP/Amass/...
-```
-
-2. If you wish to rebuild the binaries from the source code:
-```
-$ cd $GOPATH/src/github.com/OWASP/Amass
-
-$ go install ./...
-```
-
-At this point, the binaries should be in *$GOPATH/bin*.
-
-3. Several wordlists can be found in the following directory:
-```
-$ ls $GOPATH/src/github.com/OWASP/Amass/wordlists/
-```
 
 ## Documentation
 
 Go to the [User's Guide](https://github.com/OWASP/Amass/blob/master/doc/user_guide.md) for additional information.
 
->>>>>>> 4ce56990
 
 ## Community
 
