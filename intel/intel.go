--- conflicted
+++ resolved
@@ -49,10 +49,6 @@
 	c := &Collection{
 		Config:     config.NewConfig(),
 		Bus:        eb.NewEventBus(),
-<<<<<<< HEAD
-=======
-		Pool:       resolvers.SetupResolverPool(config.DefaultPublicResolvers, true, true),
->>>>>>> 763cc8d0
 		Output:     make(chan *requests.Output, 100),
 		Done:       make(chan struct{}, 2),
 		netCache:   make(map[int]*requests.ASNRequest),
@@ -61,7 +57,11 @@
 		activeChan: make(chan struct{}, 100),
 	}
 
-	c.Pool = resolvers.NewResolverPool(c.Config.Resolvers)
+	c.Pool = resolvers.SetupResolverPool(
+		c.Config.Resolvers,
+		c.Config.ScoreResolvers,
+		c.Config.MonitorResolverRate,
+	)
 	if c.Pool == nil {
 		return nil
 	}
@@ -92,7 +92,7 @@
 	t := time.NewTicker(5 * time.Second)
 
 	if c.Config.Timeout > 0 {
-		time.AfterFunc(time.Duration(c.Config.Timeout)*time.Second, func() {
+		time.AfterFunc(time.Duration(c.Config.Timeout)*time.Minute, func() {
 			c.Config.Log.Printf("Enumeration exceeded provided timeout")
 			close(c.Done)
 		})
@@ -198,10 +198,7 @@
 	defer c.Bus.Unsubscribe(requests.NewASNTopic, c.updateNetCache)
 
 	srcs := sources.GetAllSources(c.Config, c.Bus, c.Pool)
-	// Select the data sources desired by the user
-	if len(c.Config.DisabledDataSources) > 0 {
-		srcs = ExcludeDisabledDataSources(srcs, c.Config)
-	}
+
 	// Keep only the data sources that successfully start
 	var keep []services.Service
 	for _, src := range srcs {
@@ -341,10 +338,7 @@
 	defer c.Bus.Unsubscribe(requests.NewWhoisTopic, collect)
 
 	srcs := sources.GetAllSources(c.Config, c.Bus, c.Pool)
-	// Select the data sources desired by the user
-	if len(c.Config.DisabledDataSources) > 0 {
-		srcs = ExcludeDisabledDataSources(srcs, c.Config)
-	}
+
 	// Keep only the data sources that successfully start
 	var keep []services.Service
 	for _, src := range srcs {
@@ -386,24 +380,4 @@
 	t.Stop()
 	close(c.Output)
 	return nil
-}
-
-// ExcludeDisabledDataSources returns a list of data sources excluding DisabledDataSources.
-func ExcludeDisabledDataSources(srvs []services.Service, cfg *config.Config) []services.Service {
-	var enabled []services.Service
-
-	for _, s := range srvs {
-		include := true
-
-		for _, disabled := range cfg.DisabledDataSources {
-			if strings.EqualFold(disabled, s.String()) {
-				include = false
-				break
-			}
-		}
-		if include {
-			enabled = append(enabled, s)
-		}
-	}
-	return enabled
 }